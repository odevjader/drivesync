# ROADMAP do Projeto DriveSync

Este documento detalha o plano de desenvolvimento para o projeto DriveSync, incluindo tarefas concluídas e as próximas etapas a serem implementadas, com prompts sugeridos para o agente de codificação Jules.

## Legenda de Status
* ✅ **Concluído**
* ⏳ **Em Andamento / Próxima Tarefa**
* 📋 **Planejado**

---

## Tarefas Concluídas

### ✅ Tarefa 1: Configuração de Logging e Carregamento de Configuração
* **Branch:** `feature/logging-config-setup` (ou similar)
* **Resumo:** Implementado `setup_logger` em `drivesync_app/logger_config.py` para logging configurável via `config.ini`. `main.py` modificado para ler `config.ini` e inicializar o logger.
* **Ficheiros Modificados:** `drivesync_app/logger_config.py`, `drivesync_app/main.py`, `config.ini`.

### ✅ Tarefa 2: Módulo de Autenticação do Google Drive
* **Branch:** `feature/drive-authentication` (ou similar)
* **Resumo:** Implementado o fluxo de autenticação OAuth 2.0 em `drivesync_app/autenticacao_drive.py` usando as bibliotecas da API do Google. `main.py` atualizado para acionar a autenticação via argumento CLI (`--authenticate`) e `requirements.txt` atualizado. `config.ini` atualizado para `token_target.json`.
* **Ficheiros Modificados:** `drivesync_app/autenticacao_drive.py`, `drivesync_app/main.py`, `requirements.txt`, `config.ini`.

### ✅ Tarefa 3: Módulo de Gerenciamento de Estado
* **Status:** ✅ **Concluído**
* **Branch:** `feature/state-management`
* **Resumo:** Implementado o módulo de gerenciamento de estado em `drivesync_app/gerenciador_estado.py` com funções `load_state` e `save_state` para carregar e salvar o estado da aplicação (e.g., `drivesync_state.json`). Inclui escrita atómica para `save_state` e tratamento de erros. `main.py` atualizado para usar estas funções e `config.ini` atualizado com a chave `state_file`.
* **Ficheiros Modificados:** `drivesync_app/gerenciador_estado.py`, `drivesync_app/main.py`, `config.ini`.

<<<<<<< HEAD
---

## Próximas Tarefas (para Jules)

### 📋 Tarefa 4: Operações Principais do Drive (Criação de Pastas e Listagem de Ficheiros)
* **Branch Sugerida:** `feature/drive-core-operations`
* **Prompt para Jules (Inglês):**
    ```
    Implement core Google Drive operations in `drivesync_app/gerenciador_drive.py`.
    This module will use the authenticated Drive service object obtained from `autenticacao_drive.py`.

    Implement the following functions:

    1.  `find_or_create_folder(drive_service, parent_folder_id, folder_name)`:
        * Accepts the `drive_service` object, the `parent_folder_id` (can be 'root' or an actual folder ID for subfolders), and the `folder_name` to find or create.
        * Searches for a folder with `folder_name` and `mimeType='application/vnd.google-apps.folder'` under the specified `parent_folder_id`.
        * If multiple folders with the same name exist, log a warning and use the first one found.
        * If found, return its ID.
        * If not found, create the folder under `parent_folder_id` with `folder_name` and return the new folder's ID.
        * Implement robust error handling for API calls, including retries with exponential backoff for common transient errors (e.g., rate limits, server errors). Log API errors.

    2.  `list_folder_contents(drive_service, folder_id)`:
        * Accepts the `drive_service` object and a `folder_id`.
        * Lists all files and folders directly within the given `folder_id`.
        * The query should retrieve `id`, `name`, `mimeType`, `md5Checksum` (for files), and `modifiedTime` for each item.
        * Handle API pagination to retrieve all items if the folder contains many entries.
        * Return a dictionary where keys are item names and values are dictionaries containing their `id`, `mimeType`, `md5Checksum` (if applicable), and `modifiedTime`.
        * Implement error handling and retries as above.

    Modify `drivesync_app/main.py`:
    * Add a new command-line argument, e.g., `--test-drive-ops`.
    * If this argument is provided, after authentication, perform test operations:
        * Attempt to find or create a test folder (e.g., "DriveSync Test Folder") in the root of the user's Drive. Log the ID of this folder.
        * Attempt to list the contents of the user's root Drive folder. Log the names and types of the first few items found.
    ```
* **Ficheiros a Modificar:** `drivesync_app/gerenciador_drive.py`, `drivesync_app/main.py`.
* **Considerações:** Tratamento de erros da API do Drive, paginação, e a importância do `mimeType` para diferenciar ficheiros de pastas.
=======
### ✅ Tarefa 4: Operações Principais do Drive (Criação de Pastas e Listagem de Ficheiros)
* **Status:** ✅ **Concluído**
* **Branch:** `feature/drive-core-operations`
* **Resumo:** Implementado `find_or_create_folder` e `list_folder_contents` em `drivesync_app/gerenciador_drive.py`. Adicionado `--test-drive-ops` para `main.py` para testar estas interações com o Drive. Inclui tratamento básico de erros e paginação para listagem.
* **Ficheiros Modificados:** `drivesync_app/gerenciador_drive.py`, `drivesync_app/main.py`.

### ✅ Tarefa 5: Módulo Processador de Ficheiros (Travessia de Ficheiros Locais)
* **Status:** ✅ **Concluído**
* **Branch:** `feature/local-file-processor`
* **Resumo:** Implementado `walk_local_directory` em `drivesync_app/processador_arquivos.py` para travessia de sistema de ficheiros local, usando `os.walk` e `pathlib`. Adicionado argumento `--list-local` a `main.py` para testar esta funcionalidade, lendo `source_folder` de `config.ini`.
* **Ficheiros Modificados:** `drivesync_app/processador_arquivos.py`, `drivesync_app/main.py`, `config.ini`.
>>>>>>> 4a3281c4

---

## Próximas Tarefas (para Jules)

### 📋 Tarefa 6: Lógica Principal de Sincronização - Fase 1 (Sincronização de Pastas e Upload Básico de Ficheiros)
* **Branch Sugerida:** `feature/sync-logic-phase1`
* **Prompt para Jules (Inglês):**
    ```
    Integrate the local file processing with Drive operations to implement the initial synchronization logic in `drivesync_app/main.py` or a new dedicated sync module if preferred.

    1.  **Define a main sync function/method:** This function will orchestrate the process.
    2.  **Command-Line Argument:** Add a `--sync` argument to `main.py` to trigger this function.
    3.  **Process Flow:**
        * Load configuration, setup logger, authenticate with Google Drive, load state.
        * Get the `source_folder` from config and `target_drive_folder_id` (or 'root' if not specified).
        * Use `processador_arquivos.walk_local_directory()` to iterate through local items.
        * **For each local folder:**
            * Use `gerenciador_estado.load_state()` to check if this folder's relative path has already been mapped to a Drive folder ID (`folder_mappings`).
            * If not mapped, or if you want to ensure it exists, use `gerenciador_drive.find_or_create_folder()` to find/create the corresponding folder on Google Drive. The parent ID for subfolders will be the Drive ID of their local parent folder (this requires careful tracking of parent Drive IDs).
            * Store the mapping (local relative path -> Drive folder ID) in the `folder_mappings` part of the state using `gerenciador_estado.save_state()` after each successful mapping or in batches.
        * **For each local file:**
            * (For this phase, a basic check) Use `gerenciador_estado.load_state()` to check if this file (e.g., by its relative path) is in `processed_items`. If so, log and skip for now.
            * Determine its parent Drive folder ID using the `folder_mappings` from the state.
            * Implement a basic file upload in `gerenciador_drive.py`: `upload_basic_file(drive_service, local_file_path, file_name, parent_drive_folder_id)`. This initial version can use `MediaFileUpload` without advanced resumable features for now.
            * Call this upload function.
            * Log success/failure. (State update for files will be in a later task).
        * Ensure `gerenciador_estado.save_state()` is called periodically or at the end to save `folder_mappings`.

    Focus on correctly mapping and creating the folder structure on Drive and performing basic uploads. Detailed file state tracking and resumable uploads will be next.
    ```
* **Ficheiros a Modificar:** `drivesync_app/main.py`, `drivesync_app/gerenciador_drive.py`, `drivesync_app/processador_arquivos.py` (potentially for easier integration), `drivesync_app/gerenciador_estado.py` (to ensure state structure supports folder mappings).
* **Considerações:** Esta é uma tarefa complexa. A lógica de mapear a estrutura de pastas locais para o Drive e gerir os IDs das pastas pai no Drive é crucial.

---

### 📋 Tarefa 7: Uploads Resumíveis e Tratamento Avançado de Erros para Ficheiros
* **Branch Sugerida:** `feature/resumable-uploads`
* **Prompt para Jules (Inglês):**
    ```
    Enhance the file upload functionality in `drivesync_app/gerenciador_drive.py` to support resumable uploads for large files and implement more robust error handling.

    1.  **Modify/Create `upload_file(drive_service, local_file_path, file_name, parent_drive_folder_id, mime_type=None)` function:**
        * Use `MediaFileUpload` with `resumable=True`.
        * Allow specifying `mime_type`; if None, try to guess it (e.g., using `mimetypes` module).
        * Implement a loop to handle `next_chunk()` for resumable uploads, logging progress (e.g., percentage complete).
        * Implement robust error handling for API calls during upload (e.g., `googleapiclient.errors.HttpError`), including retries with exponential backoff for transient errors.
        * Return the Drive file ID upon successful upload, or None/raise exception on failure.
    2.  **Integrate with `main.py`'s sync logic:** Replace the `upload_basic_file` call with this new `upload_file` function.
    ```
* **Ficheiros a Modificar:** `drivesync_app/gerenciador_drive.py`, `drivesync_app/main.py`.
* **Considerações:** Detalhes da API de upload resumível do Google.

---

### 📋 Tarefa 8: Integração Completa do Gerenciamento de Estado (Itens Processados)
* **Branch Sugerida:** `feature/full-state-integration`
* **Prompt para Jules (Inglês):**
    ```
    Fully integrate state management with the file processing and upload logic.

    1.  **Refine State Structure for `processed_items`:** The value for each processed item (keyed by its relative local path) in `gerenciador_estado.state_data['processed_items']` should store information like:
        * `drive_id`: The Google Drive ID of the uploaded file.
        * `local_size`: Size of the local file when it was uploaded.
        * `local_modified_time`: Last modified timestamp of the local file.
        * `md5_checksum_drive` (Optional, if retrieved post-upload): MD5 checksum from Drive.
    2.  **Update Sync Logic in `main.py`:**
        * Before attempting to upload a file, check `processed_items`:
            * If the file's relative path exists in `processed_items`, compare its current `local_size` and `local_modified_time` with the stored values.
            * If they match, log that the file is already synced and skip it.
            * If they differ, log that the file has changed and proceed to re-upload (potentially deleting the old one on Drive or versioning - for now, simple re-upload is fine).
        * After a successful file upload using `gerenciador_drive.upload_file()`, update the `processed_items` in the state with the new file's details (Drive ID, local size, local modified time).
        * Ensure `gerenciador_estado.save_state(config, current_state)` is called after processing each file or in small batches to persist progress.
    ```
* **Ficheiros a Modificar:** `drivesync_app/main.py`, `drivesync_app/gerenciador_estado.py`.
* **Considerações:** Decidir a estratégia para ficheiros modificados (re-upload, versionamento). Garantir que o estado é salvo frequentemente.

---

### 📋 Tarefa 9: Melhorias na Interface de Linha de Comando (CLI)
* **Branch Sugerida:** `feature/cli-improvements`
* **Prompt para Jules (Inglês):**
    ```
    Enhance the command-line interface in `drivesync_app/main.py` using the `argparse` module.

    1.  **Implement `argparse`:**
        * Define a main parser and subparsers if necessary (e.g., for `sync`, `auth`, `verify` commands).
        * Current arguments like `--authenticate`, `--list-local`, `--test-drive-ops`, `--sync` should be converted to proper `argparse` arguments or subcommands.
    2.  **Arguments for `sync` command (if using subparsers):**
        * Optional: `--source-folder` (override `config.ini`).
        * Optional: `--target-drive-folder-id` (override `config.ini`).
        * Optional: `--dry-run` (simulate sync without making changes).
    3.  **Help Messages:** Provide clear help messages for all arguments and commands.
    4.  **Refactor `main.py`:** Structure the main execution block to call different functions based on the parsed arguments.
    ```
* **Ficheiros a Modificar:** `drivesync_app/main.py`.
* **Considerações:** Design de uma CLI intuitiva.

---

### 📋 Tarefa 10: Módulo de Verificação de Ficheiros
* **Branch Sugerida:** `feature/file-verification`
* **Prompt para Jules (Inglês):**
    ```
    Implement the file verification module in `drivesync_app/verificador.py` and integrate it into `main.py`.

    1.  **Create `verify_sync(config, drive_service, current_state)` function in `verificador.py`:**
        * Iterate through local files using `processador_arquivos.walk_local_directory()`.
        * For each local file, check if it's listed in `current_state['processed_items']`.
            * If not, log it as "local file not found in sync state".
            * If yes, retrieve its Drive ID from the state.
            * (Optional but recommended) Use `drive_service.files().get()` with `fields='id,name,md5Checksum,size'` to fetch metadata for the file from Drive using its ID.
            * Compare local file size with Drive file size (if available in Drive metadata).
            * (More advanced) If local MD5 can be calculated, compare with `md5Checksum` from Drive.
            * Log any discrepancies found (e.g., "size mismatch", "checksum mismatch", "file missing on Drive but in state").
        * (Optional) List files in the target Drive folder structure and check if any exist on Drive but are not in the local source or in the sync state (orphaned files on Drive).
    2.  **Integrate into `main.py`:**
        * Add a `--verify` command-line argument.
        * If `--verify` is passed, after authentication and loading state, call `verificador.verify_sync()`.
    ```
* **Ficheiros a Modificar:** `drivesync_app/verificador.py`, `drivesync_app/main.py`.
* **Considerações:** A verificação pode ser intensiva em API calls. Cálculo de MD5 local pode ser lento para ficheiros grandes.

---

### 📋 Tarefa 11: Otimização e Refinamentos
* **Branch Sugerida:** `feature/optimizations`
* **Prompt para Jules (Inglês):**
    ```
    Review the entire codebase for potential optimizations and refinements.
    Tasks could include:
    1.  **Performance:** Identify any bottlenecks. Can API calls be batched (if supported and beneficial)? Is local file processing efficient?
    2.  **Error Handling:** Ensure consistent and comprehensive error logging across all modules. Are there any unhandled exceptions?
    3.  **Code Clarity:** Refactor complex sections for better readability. Improve comments and docstrings.
    4.  **Resource Management:** Ensure API service objects, file handles, etc., are managed correctly.
    5.  **Configuration:** Are all necessary options configurable? Is `config.ini` well-structured?
    ```
* **Ficheiros a Modificar:** Vários, conforme necessário.
* **Considerações:** Esta é uma tarefa mais aberta, focada na qualidade geral do código.

---

### 📋 Tarefa 12: Documentação Final e Testes
* **Branch Sugerida:** `feature/final-docs-testing`
* **Prompt para Jules (Inglês):**
    ```
    Finalize all documentation and add more comprehensive testing notes or examples.
    Tasks:
    1.  **Update `README.md`:** Ensure all features, setup instructions, and usage examples are complete and accurate.
    2.  **Docstrings and Comments:** Review all modules and functions to ensure they have clear, concise docstrings and inline comments where necessary.
    3.  **Usage Examples:** Provide more detailed usage examples in the `README.md` or a separate `USAGE.md` file.
    4.  **Testing Strategy (Notes):** Document a manual testing strategy or provide examples of how to test different functionalities. (Automated tests are out of scope for Jules for now unless specifically requested later).
    ```
* **Ficheiros a Modificar:** `README.md`, todos os ficheiros `.py` para docstrings/comentários.
* **Considerações:** Foco na usabilidade e manutenibilidade do projeto.

---<|MERGE_RESOLUTION|>--- conflicted
+++ resolved
@@ -27,45 +27,6 @@
 * **Resumo:** Implementado o módulo de gerenciamento de estado em `drivesync_app/gerenciador_estado.py` com funções `load_state` e `save_state` para carregar e salvar o estado da aplicação (e.g., `drivesync_state.json`). Inclui escrita atómica para `save_state` e tratamento de erros. `main.py` atualizado para usar estas funções e `config.ini` atualizado com a chave `state_file`.
 * **Ficheiros Modificados:** `drivesync_app/gerenciador_estado.py`, `drivesync_app/main.py`, `config.ini`.
 
-<<<<<<< HEAD
----
-
-## Próximas Tarefas (para Jules)
-
-### 📋 Tarefa 4: Operações Principais do Drive (Criação de Pastas e Listagem de Ficheiros)
-* **Branch Sugerida:** `feature/drive-core-operations`
-* **Prompt para Jules (Inglês):**
-    ```
-    Implement core Google Drive operations in `drivesync_app/gerenciador_drive.py`.
-    This module will use the authenticated Drive service object obtained from `autenticacao_drive.py`.
-
-    Implement the following functions:
-
-    1.  `find_or_create_folder(drive_service, parent_folder_id, folder_name)`:
-        * Accepts the `drive_service` object, the `parent_folder_id` (can be 'root' or an actual folder ID for subfolders), and the `folder_name` to find or create.
-        * Searches for a folder with `folder_name` and `mimeType='application/vnd.google-apps.folder'` under the specified `parent_folder_id`.
-        * If multiple folders with the same name exist, log a warning and use the first one found.
-        * If found, return its ID.
-        * If not found, create the folder under `parent_folder_id` with `folder_name` and return the new folder's ID.
-        * Implement robust error handling for API calls, including retries with exponential backoff for common transient errors (e.g., rate limits, server errors). Log API errors.
-
-    2.  `list_folder_contents(drive_service, folder_id)`:
-        * Accepts the `drive_service` object and a `folder_id`.
-        * Lists all files and folders directly within the given `folder_id`.
-        * The query should retrieve `id`, `name`, `mimeType`, `md5Checksum` (for files), and `modifiedTime` for each item.
-        * Handle API pagination to retrieve all items if the folder contains many entries.
-        * Return a dictionary where keys are item names and values are dictionaries containing their `id`, `mimeType`, `md5Checksum` (if applicable), and `modifiedTime`.
-        * Implement error handling and retries as above.
-
-    Modify `drivesync_app/main.py`:
-    * Add a new command-line argument, e.g., `--test-drive-ops`.
-    * If this argument is provided, after authentication, perform test operations:
-        * Attempt to find or create a test folder (e.g., "DriveSync Test Folder") in the root of the user's Drive. Log the ID of this folder.
-        * Attempt to list the contents of the user's root Drive folder. Log the names and types of the first few items found.
-    ```
-* **Ficheiros a Modificar:** `drivesync_app/gerenciador_drive.py`, `drivesync_app/main.py`.
-* **Considerações:** Tratamento de erros da API do Drive, paginação, e a importância do `mimeType` para diferenciar ficheiros de pastas.
-=======
 ### ✅ Tarefa 4: Operações Principais do Drive (Criação de Pastas e Listagem de Ficheiros)
 * **Status:** ✅ **Concluído**
 * **Branch:** `feature/drive-core-operations`
@@ -77,7 +38,6 @@
 * **Branch:** `feature/local-file-processor`
 * **Resumo:** Implementado `walk_local_directory` em `drivesync_app/processador_arquivos.py` para travessia de sistema de ficheiros local, usando `os.walk` e `pathlib`. Adicionado argumento `--list-local` a `main.py` para testar esta funcionalidade, lendo `source_folder` de `config.ini`.
 * **Ficheiros Modificados:** `drivesync_app/processador_arquivos.py`, `drivesync_app/main.py`, `config.ini`.
->>>>>>> 4a3281c4
 
 ---
 
