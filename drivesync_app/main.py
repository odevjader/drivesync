--- conflicted
+++ resolved
@@ -5,16 +5,11 @@
 import os
 import sys # Importar sys
 from drivesync_app.logger_config import setup_logger
-<<<<<<< HEAD
-from drivesync_app.autenticacao_drive import get_drive_service # Importar get_drive_service
-from drivesync_app.gerenciador_estado import load_state, save_state # Importar gerenciador_estado
-=======
 from drivesync_app.autenticacao_drive import get_drive_service
 from drivesync_app.gerenciador_estado import load_state, save_state
 from drivesync_app.gerenciador_drive import find_or_create_folder, list_folder_contents
 from drivesync_app.processador_arquivos import walk_local_directory
 from .sync_logic import run_sync # Main synchronization logic
->>>>>>> 4a3281c4
 
 def main():
     """Função principal para executar o aplicativo."""
@@ -45,13 +40,6 @@
     # Carregar o estado da aplicação
     estado_app = load_state(config)
     logger.info(f"Loaded state: {len(estado_app.get('processed_items', {}))} processed items, {len(estado_app.get('folder_mappings', {}))} folder mappings.")
-<<<<<<< HEAD
-
-    # Verificar argumento --authenticate
-    if len(sys.argv) > 1 and sys.argv[1] == '--authenticate':
-        logger.info("Autenticação solicitada via argumento --authenticate.")
-=======
->>>>>>> 4a3281c4
 
     drive_service = None # Inicializar drive_service
 
